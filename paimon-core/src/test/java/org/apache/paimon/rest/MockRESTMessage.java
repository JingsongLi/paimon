--- conflicted
+++ resolved
@@ -208,13 +208,6 @@
         Map<String, String> options = new HashMap<>();
         options.put("option-1", "value-1");
         options.put("option-2", "value-2");
-<<<<<<< HEAD
-        // set path for test as if not set system will add one
-        options.put(CoreOptions.PATH.key(), "/a/b/c");
-        options.put(CoreOptions.TABLE_DATA_PATH.key(), "/a/b/c");
-        return new TableSchema(1, fields, 1, partitionKeys, primaryKeys, options, "comment");
-=======
         return new Schema(fields, partitionKeys, primaryKeys, options, "comment");
->>>>>>> bf58dddf
     }
 }